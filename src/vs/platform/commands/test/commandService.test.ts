--- conflicted
+++ resolved
@@ -36,15 +36,9 @@
 	getExtensionsStatus() {
 		return undefined;
 	}
-<<<<<<< HEAD
-=======
-	getExtensionsActivationTimes() {
-		return undefined;
-	}
 	getExtensionHostInformation(): IExtensionHostInformation {
 		return undefined;
 	}
->>>>>>> ab2a9369
 	getExtensions(): TPromise<IExtensionDescription[]> {
 		return TPromise.wrap([]);
 	}
